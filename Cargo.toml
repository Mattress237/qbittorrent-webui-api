--- conflicted
+++ resolved
@@ -17,10 +17,7 @@
 serde = { version = "1.0.219", features = ["derive"] }
 serde_json = "1.0.140"
 serde_repr = "0.1.20"
-<<<<<<< HEAD
+url = "2.5.4"
 
 [dev-dependencies]
-dotenv = "0.15.0"
-=======
-url = "2.5.4"
->>>>>>> 19353781
+dotenv = "0.15.0"