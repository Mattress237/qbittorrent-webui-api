--- conflicted
+++ resolved
@@ -251,14 +251,9 @@
     /// Add torrents in the paused state. Possible values are `true`, `false` (default)
     #[builder(default)]
     pub paused: bool,
-<<<<<<< HEAD
     /// The torrent subfolder layout.
+    #[builder(setter(into), default)]
     pub content_layout: ContentLayout,
-=======
-    /// Create the root folder. Possible values are `"true"`, `"false"`, unset (default)
-    #[builder(setter(into, strip_option), default)]
-    pub root_folder: Option<String>,
->>>>>>> 88bfb996
     /// Rename torrent
     #[builder(setter(into, strip_option), default)]
     pub rename: Option<String>,
