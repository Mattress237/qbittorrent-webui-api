--- conflicted
+++ resolved
@@ -1,10 +1,6 @@
 use derive_builder::Builder;
 use serde::{Deserialize, Serialize};
-<<<<<<< HEAD
 use std::fmt::{Debug, Display};
-=======
-use std::fmt::Display;
->>>>>>> 27098e9c
 
 use crate::models::ContentLayout;
 
@@ -37,16 +33,10 @@
     pub hashes: Option<Vec<String>>,
 }
 
-<<<<<<< HEAD
 /// Possible Torrent states that can be filtered.
-#[derive(Debug, Clone)]
+#[derive(Debug, Deserialize, Serialize, Clone, Default, PartialEq)]
 pub enum FilterTorrentState {
-=======
-/// Possible Torrent states
-#[derive(Debug, Deserialize, Serialize, Clone, Default, PartialEq)]
-pub enum TorrentState {
     #[default]
->>>>>>> 27098e9c
     All,
     Downloading,
     Seeding,
